using System;
using GeoAPI.Coordinates;
using GeoAPI.Geometries;
using GeoAPI.IO.WellKnownText;
<<<<<<< HEAD
using NetTopologySuite.Geometries;
using NetTopologySuite.Coordinates;

namespace NetTopologySuite.Samples.SimpleTests
=======
using GisSharpBlog.NetTopologySuite.Geometries;
#if BUFFERED
using coord = NetTopologySuite.Coordinates.BufferedCoordinate;
using coordFac = NetTopologySuite.Coordinates.BufferedCoordinateFactory;
using coordSeqFac = NetTopologySuite.Coordinates.BufferedCoordinateSequenceFactory;
#else
using coord = NetTopologySuite.Coordinates.Simple.Coordinate;
using coordFac = NetTopologySuite.Coordinates.Simple.CoordinateFactory;
using coordSeqFac = NetTopologySuite.Coordinates.Simple.CoordinateSequenceFactory;
#endif

namespace GisSharpBlog.NetTopologySuite.SimpleTests
>>>>>>> e2e53f6b
{
    public class BaseSamples
    {
        private static readonly coordFac _coordFactory =
            new coordFac();

        private readonly IGeometryFactory<coord> _factory;

        private readonly IWktGeometryReader<coord> _reader;

        protected BaseSamples()
            : this(new GeometryFactory<coord>(
                       new coordSeqFac(_coordFactory)))
        {
        }

        protected BaseSamples(IGeometryFactory<coord> factory)
            : this(factory, new WktReader<coord>(factory, null))
        {
        }

        protected BaseSamples(IGeometryFactory<coord> factory,
                              IWktGeometryReader<coord> reader)
        {
            _factory = factory;
            _reader = reader;
        }

        protected static ICoordinateFactory<coord> CoordFactory
        {
            get { return _coordFactory; }
        }

        protected IGeometryFactory<coord> GeoFactory
        {
            get { return _factory; }
        }

        protected IWktGeometryReader<coord> Reader
        {
            get { return _reader; }
        }

        protected void Write(object o)
        {
            Console.WriteLine(o.ToString());
        }

        protected void Write(String s)
        {
            Console.WriteLine(s);
        }

        public virtual void Start()
        {
        }
    }
}<|MERGE_RESOLUTION|>--- conflicted
+++ resolved
@@ -1,81 +1,74 @@
-using System;
-using GeoAPI.Coordinates;
-using GeoAPI.Geometries;
-using GeoAPI.IO.WellKnownText;
-<<<<<<< HEAD
-using NetTopologySuite.Geometries;
-using NetTopologySuite.Coordinates;
-
-namespace NetTopologySuite.Samples.SimpleTests
-=======
-using GisSharpBlog.NetTopologySuite.Geometries;
-#if BUFFERED
-using coord = NetTopologySuite.Coordinates.BufferedCoordinate;
-using coordFac = NetTopologySuite.Coordinates.BufferedCoordinateFactory;
-using coordSeqFac = NetTopologySuite.Coordinates.BufferedCoordinateSequenceFactory;
-#else
-using coord = NetTopologySuite.Coordinates.Simple.Coordinate;
-using coordFac = NetTopologySuite.Coordinates.Simple.CoordinateFactory;
-using coordSeqFac = NetTopologySuite.Coordinates.Simple.CoordinateSequenceFactory;
-#endif
-
-namespace GisSharpBlog.NetTopologySuite.SimpleTests
->>>>>>> e2e53f6b
-{
-    public class BaseSamples
-    {
-        private static readonly coordFac _coordFactory =
-            new coordFac();
-
-        private readonly IGeometryFactory<coord> _factory;
-
-        private readonly IWktGeometryReader<coord> _reader;
-
-        protected BaseSamples()
-            : this(new GeometryFactory<coord>(
-                       new coordSeqFac(_coordFactory)))
-        {
-        }
-
-        protected BaseSamples(IGeometryFactory<coord> factory)
-            : this(factory, new WktReader<coord>(factory, null))
-        {
-        }
-
-        protected BaseSamples(IGeometryFactory<coord> factory,
-                              IWktGeometryReader<coord> reader)
-        {
-            _factory = factory;
-            _reader = reader;
-        }
-
-        protected static ICoordinateFactory<coord> CoordFactory
-        {
-            get { return _coordFactory; }
-        }
-
-        protected IGeometryFactory<coord> GeoFactory
-        {
-            get { return _factory; }
-        }
-
-        protected IWktGeometryReader<coord> Reader
-        {
-            get { return _reader; }
-        }
-
-        protected void Write(object o)
-        {
-            Console.WriteLine(o.ToString());
-        }
-
-        protected void Write(String s)
-        {
-            Console.WriteLine(s);
-        }
-
-        public virtual void Start()
-        {
-        }
-    }
+using System;
+using GeoAPI.Coordinates;
+using GeoAPI.Geometries;
+using GeoAPI.IO.WellKnownText;
+using NetTopologySuite.Geometries;
+#if BUFFERED
+using coord = NetTopologySuite.Coordinates.BufferedCoordinate;
+using coordFac = NetTopologySuite.Coordinates.BufferedCoordinateFactory;
+using coordSeqFac = NetTopologySuite.Coordinates.BufferedCoordinateSequenceFactory;
+#else
+using coord = NetTopologySuite.Coordinates.Simple.Coordinate;
+using coordFac = NetTopologySuite.Coordinates.Simple.CoordinateFactory;
+using coordSeqFac = NetTopologySuite.Coordinates.Simple.CoordinateSequenceFactory;
+#endif
+
+namespace NetTopologySuite.Samples.SimpleTests
+{
+    public class BaseSamples
+    {
+        private static readonly coordFac _coordFactory =
+            new coordFac();
+
+        private readonly IGeometryFactory<coord> _factory;
+
+        private readonly IWktGeometryReader<coord> _reader;
+
+        protected BaseSamples()
+            : this(new GeometryFactory<coord>(
+                       new coordSeqFac(_coordFactory)))
+        {
+        }
+
+        protected BaseSamples(IGeometryFactory<coord> factory)
+            : this(factory, new WktReader<coord>(factory, null))
+        {
+        }
+
+        protected BaseSamples(IGeometryFactory<coord> factory,
+                              IWktGeometryReader<coord> reader)
+        {
+            _factory = factory;
+            _reader = reader;
+        }
+
+        protected static ICoordinateFactory<coord> CoordFactory
+        {
+            get { return _coordFactory; }
+        }
+
+        protected IGeometryFactory<coord> GeoFactory
+        {
+            get { return _factory; }
+        }
+
+        protected IWktGeometryReader<coord> Reader
+        {
+            get { return _reader; }
+        }
+
+        protected void Write(object o)
+        {
+            Console.WriteLine(o.ToString());
+        }
+
+        protected void Write(String s)
+        {
+            Console.WriteLine(s);
+        }
+
+        public virtual void Start()
+        {
+        }
+    }
 }