using System;
using System.Diagnostics;
using GeoAPI.Coordinates;
using GeoAPI.Geometries;
using GeoAPI.IO.WellKnownText;
<<<<<<< HEAD
using NetTopologySuite.Samples.SimpleTests;
=======
using GisSharpBlog.NetTopologySuite.SimpleTests;
>>>>>>> e2e53f6b
using NetTopologySuite.Coordinates;
using NUnit.Framework;
#if BUFFERED
using coord = NetTopologySuite.Coordinates.BufferedCoordinate;
using coordFac = NetTopologySuite.Coordinates.BufferedCoordinateFactory;
using coordSeqFac = NetTopologySuite.Coordinates.BufferedCoordinateSequenceFactory;
#else
using coord = NetTopologySuite.Coordinates.Simple.Coordinate;
using coordFac = NetTopologySuite.Coordinates.Simple.CoordinateFactory;
using coordSeqFac = NetTopologySuite.Coordinates.Simple.CoordinateSequenceFactory;
#endif

<<<<<<< HEAD
namespace NetTopologySuite.Samples.Tests.Various
=======
namespace GisSharpBlog.NetTopologySuite.Tests.Various
>>>>>>> e2e53f6b
{
    [TestFixture]
    public class WktTest : BaseSamples
    {
        private readonly IWktGeometryWriter writer;

        /// <summary>
        /// Initializes a new instance of the <see cref="WktTest"/> class.
        /// </summary>
        public WktTest()
        {
            writer = new WktWriter<coord>();
        }

        private void TestFormatting(ICoordinate c)
        {
            IGeometryFactory<coord> geoFactory;
            ICoordinateSequenceFactory<coord> seqFactory
                = new coordSeqFac();

            // Double floating precision
            geoFactory = GeometryServices.GetGeometryFactory(PrecisionModelType.DoubleFloating);
            IGeometry point = geoFactory.CreatePoint(c);
            String result = writer.Write(point);
            Debug.WriteLine(result);

            // Single floating precision
            geoFactory = GeometryServices.GetGeometryFactory(PrecisionModelType.SingleFloating);
            point = geoFactory.CreatePoint(c);
            result = writer.Write(point);
            Debug.WriteLine(result);

            // Fixed precision
            geoFactory = GeometryServices.GetGeometryFactory(PrecisionModelType.Fixed);
            point = geoFactory.CreatePoint(c);
            result = writer.Write(point);
            Debug.WriteLine(result);
        }

        [Test]
        public void WriteZeroBasedCoordinateWithDifferentFactories()
        {
            BufferedCoordinateFactory coordFactory = new BufferedCoordinateFactory();
            TestFormatting(coordFactory.Create(0.00000000001, 0.00000000002));
            TestFormatting(coordFactory.Create(0.00001, 0.00002));
            TestFormatting(coordFactory.Create(0.01, 0.02));
            TestFormatting(coordFactory.Create(0.1, 0.2));
            TestFormatting(coordFactory.Create(0, 0));
        }
    }
}<|MERGE_RESOLUTION|>--- conflicted
+++ resolved
@@ -1,78 +1,70 @@
-using System;
-using System.Diagnostics;
-using GeoAPI.Coordinates;
-using GeoAPI.Geometries;
-using GeoAPI.IO.WellKnownText;
-<<<<<<< HEAD
-using NetTopologySuite.Samples.SimpleTests;
-=======
-using GisSharpBlog.NetTopologySuite.SimpleTests;
->>>>>>> e2e53f6b
-using NetTopologySuite.Coordinates;
-using NUnit.Framework;
-#if BUFFERED
-using coord = NetTopologySuite.Coordinates.BufferedCoordinate;
-using coordFac = NetTopologySuite.Coordinates.BufferedCoordinateFactory;
-using coordSeqFac = NetTopologySuite.Coordinates.BufferedCoordinateSequenceFactory;
-#else
-using coord = NetTopologySuite.Coordinates.Simple.Coordinate;
-using coordFac = NetTopologySuite.Coordinates.Simple.CoordinateFactory;
-using coordSeqFac = NetTopologySuite.Coordinates.Simple.CoordinateSequenceFactory;
-#endif
-
-<<<<<<< HEAD
-namespace NetTopologySuite.Samples.Tests.Various
-=======
-namespace GisSharpBlog.NetTopologySuite.Tests.Various
->>>>>>> e2e53f6b
-{
-    [TestFixture]
-    public class WktTest : BaseSamples
-    {
-        private readonly IWktGeometryWriter writer;
-
-        /// <summary>
-        /// Initializes a new instance of the <see cref="WktTest"/> class.
-        /// </summary>
-        public WktTest()
-        {
-            writer = new WktWriter<coord>();
-        }
-
-        private void TestFormatting(ICoordinate c)
-        {
-            IGeometryFactory<coord> geoFactory;
-            ICoordinateSequenceFactory<coord> seqFactory
-                = new coordSeqFac();
-
-            // Double floating precision
-            geoFactory = GeometryServices.GetGeometryFactory(PrecisionModelType.DoubleFloating);
-            IGeometry point = geoFactory.CreatePoint(c);
-            String result = writer.Write(point);
-            Debug.WriteLine(result);
-
-            // Single floating precision
-            geoFactory = GeometryServices.GetGeometryFactory(PrecisionModelType.SingleFloating);
-            point = geoFactory.CreatePoint(c);
-            result = writer.Write(point);
-            Debug.WriteLine(result);
-
-            // Fixed precision
-            geoFactory = GeometryServices.GetGeometryFactory(PrecisionModelType.Fixed);
-            point = geoFactory.CreatePoint(c);
-            result = writer.Write(point);
-            Debug.WriteLine(result);
-        }
-
-        [Test]
-        public void WriteZeroBasedCoordinateWithDifferentFactories()
-        {
-            BufferedCoordinateFactory coordFactory = new BufferedCoordinateFactory();
-            TestFormatting(coordFactory.Create(0.00000000001, 0.00000000002));
-            TestFormatting(coordFactory.Create(0.00001, 0.00002));
-            TestFormatting(coordFactory.Create(0.01, 0.02));
-            TestFormatting(coordFactory.Create(0.1, 0.2));
-            TestFormatting(coordFactory.Create(0, 0));
-        }
-    }
+using System;
+using System.Diagnostics;
+using GeoAPI.Coordinates;
+using GeoAPI.Geometries;
+using GeoAPI.IO.WellKnownText;
+using NetTopologySuite.Samples.SimpleTests;
+using NetTopologySuite.Coordinates;
+using NUnit.Framework;
+#if BUFFERED
+using coord = NetTopologySuite.Coordinates.BufferedCoordinate;
+using coordFac = NetTopologySuite.Coordinates.BufferedCoordinateFactory;
+using coordSeqFac = NetTopologySuite.Coordinates.BufferedCoordinateSequenceFactory;
+#else
+using coord = NetTopologySuite.Coordinates.Simple.Coordinate;
+using coordFac = NetTopologySuite.Coordinates.Simple.CoordinateFactory;
+using coordSeqFac = NetTopologySuite.Coordinates.Simple.CoordinateSequenceFactory;
+#endif
+
+namespace NetTopologySuite.Samples.Tests.Various
+{
+    [TestFixture]
+    public class WktTest : BaseSamples
+    {
+        private readonly IWktGeometryWriter writer;
+
+        /// <summary>
+        /// Initializes a new instance of the <see cref="WktTest"/> class.
+        /// </summary>
+        public WktTest()
+        {
+            writer = new WktWriter<coord>();
+        }
+
+        private void TestFormatting(ICoordinate c)
+        {
+            IGeometryFactory<coord> geoFactory;
+            ICoordinateSequenceFactory<coord> seqFactory
+                = new coordSeqFac();
+
+            // Double floating precision
+            geoFactory = GeometryServices.GetGeometryFactory(PrecisionModelType.DoubleFloating);
+            IGeometry point = geoFactory.CreatePoint(c);
+            String result = writer.Write(point);
+            Debug.WriteLine(result);
+
+            // Single floating precision
+            geoFactory = GeometryServices.GetGeometryFactory(PrecisionModelType.SingleFloating);
+            point = geoFactory.CreatePoint(c);
+            result = writer.Write(point);
+            Debug.WriteLine(result);
+
+            // Fixed precision
+            geoFactory = GeometryServices.GetGeometryFactory(PrecisionModelType.Fixed);
+            point = geoFactory.CreatePoint(c);
+            result = writer.Write(point);
+            Debug.WriteLine(result);
+        }
+
+        [Test]
+        public void WriteZeroBasedCoordinateWithDifferentFactories()
+        {
+            BufferedCoordinateFactory coordFactory = new BufferedCoordinateFactory();
+            TestFormatting(coordFactory.Create(0.00000000001, 0.00000000002));
+            TestFormatting(coordFactory.Create(0.00001, 0.00002));
+            TestFormatting(coordFactory.Create(0.01, 0.02));
+            TestFormatting(coordFactory.Create(0.1, 0.2));
+            TestFormatting(coordFactory.Create(0, 0));
+        }
+    }
 }